# @package _global_
dataset:
  _target_: tresnet.datamodules.IHDP
  noise_scale: 0.25
training:
<<<<<<< HEAD
  epochs: 500
=======
  epochs: 200
  # batch_size: 8
>>>>>>> 653bdab4
<|MERGE_RESOLUTION|>--- conflicted
+++ resolved
@@ -3,9 +3,4 @@
   _target_: tresnet.datamodules.IHDP
   noise_scale: 0.25
 training:
-<<<<<<< HEAD
-  epochs: 500
-=======
-  epochs: 200
-  # batch_size: 8
->>>>>>> 653bdab4
+  epochs: 500