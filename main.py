--- conflicted
+++ resolved
@@ -1,662 +1,74 @@
 import argparse
 
-<<<<<<< HEAD
 import numpy as np
 import torch
+import torch.nn as nn
 import lightning.pytorch as pl
-=======
-import matplotlib
-
-matplotlib.use("agg")  # needed in the cluster
->>>>>>> bc927d98
 
 from dataset.datasets import make_dataset, DATASETS
 from tresnet.tresnet import Tresnet
+from tresnet.datamodule import DataModule
 
 
 def main(args: argparse.Namespace) -> None:
+    pl.seed_everything(123 * args.seed)
+
     shift_values = np.linspace(0.0, 0.5, num=args.num_shifts, dtype=np.float32).tolist()
 
     # make dataset from available optionss
     D = make_dataset(
         args.dataset,
-<<<<<<< HEAD
         shift_values,
-=======
-        delta_list,
->>>>>>> bc927d98
-        n_train=args.n_train,
-        n_test=args.n_test,
-        noise_scale=args.noise,
-        count=args.count,
+        noise_scale=args.obs_noise,
     )
-<<<<<<< HEAD
-=======
-    train_matrix = D["train_matrix"].to(dev)
-    test_matrix = D["train_matrix"].to(dev)
-    shift_type = D["shift_type"]
-    n, input_dim = train_matrix.shape[0], train_matrix.shape[1] - 2
-    args.beta = 5 * n ** (-0.5)
-
-    # make neural network model
-    density_estimator_config = [(input_dim, 50, 1), (50, 50, 1)]
-    pred_head_config = [(50, 50, 1), (50, 1, 1)]
-
-    # min value of treatment
-    # amin = min(D["train_matrix"][:, 0].min(), D["test_matrix"][:, 0].min())
-    # max value of treatment
-    # amax = max(D["train_matrix"][:, 0].max(), D["test_matrix"][:, 0].max())
-    amin, amax = 0, 1
-
-    if args.ratio != "c_ratio" and args.backbone == "vcnet":
-        model = VCNet(
-            density_estimator_config,
-            num_grids=args.n_grid,
-            pred_head_config=pred_head_config,
-            spline_degree=2,
-            spline_knots=[0.33, 0.66],
-            dropout=args.dropout,
-            amin=amin,
-            amax=amax,
-        ).to(dev)
-        density_head = model.density_estimator
-
-        if args.outcome_only:
-            density_head.requires_grad_(False)
-        if args.ratio_only:
-            model.prediction_head.requires_grad_(False)
-    elif args.ratio == "c_ratio" and args.backbone == "vcnet":
-        model = RatioNet(
-            delta_list,
-            density_estimator_config,
-            num_grids=args.n_grid,
-            pred_head_config=pred_head_config,
-            spline_degree_Q=2,
-            spline_knots_Q=[0.33, 0.66],
-            spline_degree_W=2,
-            spline_knots_W=np.linspace(
-                min(delta_list), max(delta_list), num=len(delta_list) // 2
-            )[1:-1].tolist(),
-            dropout=args.dropout,
-        ).to(dev)
-        ratio_head = model.ratio_estimator
-        if args.outcome_only:
-            ratio_head.requires_grad_(False)
-        if args.ratio_only:
-            model.prediction_head.requires_grad_(False)
-
-    elif args.backbone == "drnet":
-        cfg = [(50, 50, 1, "relu"), (50, 1, 1, "id")]
-        model = Drnet(
-            density_estimator_config,
-            isenhance=1,  # isenhance=0 is tarnet accorindg to vcnet repo
-            num_grids=args.n_grid,
-            pred_head_config=cfg,
-            dropout=args.dropout,
-            amin=amin,
-            amax=amax,
-        ).to(dev)
-        # args.outcome_only = True
-        density_head = model.density_estimator
-        if args.outcome_only:
-            density_head.requires_grad_(False)
-    elif args.backbone == "mlp":
-        model = CausalMLP(
-            density_estimator_config,
-            num_grids=args.n_grid,
-            pred_head_config=pred_head_config,
-            dropout=args.dropout,
-            amin=amin,
-            amax=amax,
-        ).to(dev)
-        density_head = model.density_estimator
-        outcome_head = model.outcome_head
-        if args.outcome_only:
-            density_head.requires_grad_(False)
-        if args.ratio_only:
-            outcome_head.requires_grad_(False)
-
-    model._initialize_weights()
-    optim_params = [{"params": model.parameters(), "weight_decay": args.wd}]
-
-    # set regularizations if other flags require it
-    if args.combo_reg:
-        args.var_reg = True
-        args.ratio_reg = True
-
-    # make regularizing layers if required
-    if args.var_reg:
-        var_reg = ratios.VarianceRegularizer(
-            delta_list=delta_list, multiscale=args.reg_multiscale
-        ).to(dev)
-        optim_params.append({"params": var_reg.parameters()})
-
-    if args.ratio_reg or args.ratio == "gps_ratio":
-        ratio_reg = ratios.RatioRegularizer(
-            delta_list=delta_list,
-            multiscale=args.reg_multiscale,
-            fit_scale=args.fit_ratio_scale,
-        ).to(dev)
-        optim_params.append({"params": ratio_reg.parameters()})
-
-    if args.pos_reg:
-        pos_reg = ratios.PosteriorRegularizer(
-            delta_list=delta_list,
-            multiscale=args.reg_multiscale,
-        ).to(dev)
-        optim_params.append({"params": pos_reg.parameters()})
-
-    if args.pos_reg_tr:
-        pos_reg = ratios.PosteriorRegularizerTR(
-            delta_list=delta_list,
-            multiscale=args.reg_multiscale,
-        ).to(dev)
-        optim_params.append({"params": pos_reg.parameters()})
-
-    if args.tr == "discrete" or not args.tr_reg:
-        targeted_regularizer = torch.zeros(len(delta_list), device=dev)
-    elif args.tr == "vc":
-        targeted_regularizer = TargetedRegularizerCoeff(
-            degree=2,
-            knots=np.linspace(0, 1, num=10)[1:-1].tolist(),
-            dmin=min(delta_list),
-            dmax=max(delta_list),
-        ).to(dev)
-        tr_params = targeted_regularizer.parameters()
-        optim_params.append({"params": tr_params, "momentum": 0.0, "weight_decay": 0.0})
-
-    # make optimizer
-    if args.opt == "adam":
-        optimizer = torch.optim.Adam(optim_params, lr=3e-4)
-    elif args.opt == "sgd":
-        optimizer = torch.optim.SGD(
-            optim_params, lr=args.lr, momentum=0.9, nesterov=True
-        )
-
-    best_loss, best_model, best_iter = 1e6, deepcopy(model), 0
-    # if args.tr_reg:
-    best_tr = (
-        deepcopy(targeted_regularizer)
-        if args.tr == "vc"
-        else targeted_regularizer.clone()
+    data_module = DataModule(
+        train_matrix=D["train_matrix"],
+        test_matrix=D["test_matrix"],
+        train_batch_size=args.batch_size,
+        test_batch_size=args.batch_size,
+        num_workers=args.num_workers,
     )
-    best_model.eval()
-
-    # training loop
-    train_loader = get_iter(train_matrix, batch_size=args.batch_size, shuffle=True)
-
-    eps_lr = 0.1 / len(train_loader)
-
-    for epoch in range(args.n_epochs):
-        # dict to store all the losses per batch
-        losses = defaultdict(lambda: deque(maxlen=len(train_loader)))
-
-        # iterate each batch
-        # for _, item in enumerate(train_loader):
-        for _, (t, x, y) in enumerate(train_loader):
-            total_loss = torch.tensor(0.0, device=dev, dtype=torch.float32)
-
-            # move tensor to gpu if available
-            # t = item["treatment"].to(dev)
-            # x = item["covariates"].to(dev)
-            # y = item["outcome"].to(dev)
-
-            # zero grad and evaluate model
-            optimizer.zero_grad()
-
-            #print(t.dtype)
-            #print(x.dtype)
-            #print(y.dtype)
-            #raise
-            #t = t.float()
-            #x = x.float()
-            #y = y.float()
-
-            model_output = model(t, x)
-            z = model_output["z"]
-
-            # 1. density negative loglikelihood loss
-            if args.ratio == "erm" and not args.outcome_only:
-                probs = model_output["prob_score"]
-                density_negll = -(probs + 1e-6).log().mean()
-                losses["density_negll"].append(density_negll.item())
-                if not args.outcome_only:
-                    total_loss = total_loss + density_negll
-
-            elif args.ratio == "gps_ratio" and not args.outcome_only:
-                gps_ratio_loss = ratio_reg(t, density_head, z, shift_type)
-                gps_ratio_loss = gps_ratio_loss + (1 / n) * ratio_reg.prior()
-                if not args.outcome_only:
-                    total_loss = total_loss + gps_ratio_loss
-                losses["gps_ratio_loss"].append(gps_ratio_loss.item())
-
-            elif args.ratio == "c_ratio" and not args.outcome_only:
-                gps_ratio_losses = []
-                for j, d in enumerate(delta_list):
-                    t_d = ratios.shift(t, d, shift_type)
-                    logits = torch.cat(
-                        [model.log_ratio(t_d, z, j), model.log_ratio(t, z, j)]
-                    )
-                    tgts = torch.cat([torch.ones_like(t), torch.zeros_like(t)]).clamp(
-                        args.ls, 1 - args.ls
-                    )
-                    L = F.binary_cross_entropy_with_logits(logits, tgts)
-                    gps_ratio_losses.append(L)
-                gps_ratio_loss = sum(gps_ratio_losses) / len(delta_list)
-                if not args.outcome_only:
-                    total_loss = total_loss + gps_ratio_loss
-                losses["gps_ratio_loss"].append(gps_ratio_loss.item())
-
-            # 2. outcome loss
-            y_hat = model_output["predicted_outcome"]
-
-            if not args.poisson:
-                outcome_loss = F.mse_loss(y_hat, y)
-            else:
-                y_hat = y_hat.clamp(-10, 10)
-                outcome_loss = F.poisson_nll_loss(y_hat, y, log_input=True)
-
-            losses["outcome_loss"].append(outcome_loss.item())
-            if not args.ratio_only:
-                total_loss = total_loss + outcome_loss
-
-            # 3. targeted loss
-            # make perturbed predictor
-            tr_losses = []
-            biases = torch.zeros(len(delta_list), device=dev)
-            for j, d in enumerate(delta_list):
-                if args.ratio != "c_ratio":
-                    log_ratio = ratios.log_density_ratio_under_shift(
-                        t=t,
-                        delta=torch.full_like(t, d),
-                        density_estimator=density_head,
-                        z=z,
-                        shift_type=shift_type,
-                    )
-                else:
-                    log_ratio = model.log_ratio(t, z, j)
-                if args.tr == "discrete":
-                    eps = targeted_regularizer[j]
-                elif args.tr == "vc":
-                    eps = targeted_regularizer(torch.full_like(t, d))
-                ratio = log_ratio.clamp(-10, 10).exp()
-                ratio_ = ratio.detach() if args.detach_ratio else ratio
-                if args.ratio_norm:  #! alert
-                    ratio_ = ratio_ / ratio_.mean()
-                if args.pert == "simple":
-                    y_pert = y_hat + eps
-                    if not args.poisson:
-                        L = (ratio_ * (y_pert - y).pow(2)).mean()
-                        with torch.no_grad():
-                            bias = (ratio_ * (y - y_hat)).mean() / ratio_.mean()
-                    else:
-                        y_pert = y_pert.clamp(-10, 10)
-                        L = (
-                            ratio_
-                            * F.poisson_nll_loss(
-                                y_pert, y, log_input=True, reduction="none"
-                            )
-                        ).mean()
-                        with torch.no_grad():
-                            bias = (ratio_ * y + 1e-8).mean().log() - (
-                                ratio_ * y_hat.exp() + 1e-8
-                            ).mean().log()
-                            # bias = bias.clamp(-0.05, 0.05)
-                elif args.pert == "original":
-                    y_pert = y_hat + ratio_ * eps
-                    if not args.poisson:
-                        L = F.mse_loss(y_pert, y)
-                        with torch.no_grad():
-                            bias = (ratio_ * (y - y_hat)).mean() / ratio_.pow(2).mean()
-                    else:
-                        raise NotImplementedError(
-                            "poisson can  only be done with simple pert"
-                        )
-                if (
-                    args.tr == "discrete" and args.pert == "simple"
-                ):  # manual update of epsilon
-                    biases[j] = bias
-                    # eps.add_((bias - eps).item(), alpha=args.eps_lr)
-                tr_losses.append(L)
-            tr_losses = sum(tr_losses)
-            if args.tr_reg:
-                total_loss = total_loss + args.beta * tr_losses
-            losses["tr_loss"].append(tr_losses.item())
-
-            # ix = torch.randint(0, len(delta_list), size=(t.shape[0],), device=dev)
-            # random_delta = torch.FloatTensor(delta_list).to(dev)[ix]
-            # if args.tr == "discrete":
-            #     eps = targeted_regularizer[ix]
-            # elif args.tr == "vc":
-            #     eps = targeted_regularizer(random_delta)
-            # ratio = ratios.log_density_ratio_under_shift(
-            #     t=t,
-            #     delta=random_delta,
-            #     density_estimator=density_head,
-            #     z=z,
-            #     shift_type=shift_type,
-            # )
-            # ratio = ratio.clamp(-10, 10).exp()
-            # ratio_ = ratio.detach() if args.detach_ratio else ratio
-            # if args.pert == "original":
-            #     y_pert = y_hat + eps * ratio_
-            #     tr_loss = F.mse_loss(y_pert, y)
-            # elif args.pert == "simple":
-            #     y_pert = y_hat + eps
-            #     if args.ratio_norm:
-            #         ratio_ = ratio_ / ratio_.mean()
-            #     tr_loss = (ratio_ * (y_pert - y).pow(2)).mean()
-            #
-            # losses["tr_loss"].append(tr_loss.item())
-            # if args.tr_reg:
-            #     total_loss = total_loss + args.beta * tr_loss
-
-            # 4. other regularization losses
-            if args.var_reg:
-                var_reg_loss = var_reg(t, density_head, z, shift_type)
-                var_reg_loss = var_reg_loss + (1 / n) * var_reg.prior()
-                total_loss = total_loss + var_reg_loss
-                losses["var_reg_loss"].append(var_reg_loss.item())
-
-            if args.pos_reg:
-                pos_reg_loss = pos_reg(t, model, x, shift_type)
-                pos_reg_loss = pos_reg_loss + (1 / n) * pos_reg.prior()
-                total_loss = total_loss + pos_reg_loss
-                losses["pos_reg_loss"].append(pos_reg_loss.item())
-
-            losses["total_loss"].append(total_loss.item())
-
-            total_loss.backward()
-        
-            torch.nn.utils.clip_grad_value_(model.parameters(), 10.0)
-            optimizer.step()
-
-            if args.tr == "discrete":
-                targeted_regularizer += eps_lr * (biases - targeted_regularizer)
-            # update epsilon (coordinate ascent)
-
-        # evaluation
-        if epoch == 0 or (epoch + 1) % args.eval_every == 0:
-            model.eval()
-            with torch.no_grad():
-                # replace best model if improves
-                M = test_matrix
-                t, x, y = M[:, 0], M[:, 1:-1], M[:, -1]
-                output = model(t, x)
-                z = output["z"]
-                y_hat = output["predicted_outcome"]
-                if args.val in ("is", "test"):
-                    val_losses = []
-                    for j, d in enumerate(delta_list):
-                        if args.val == "test" or args.outcome_only:
-                            ratio = torch.ones_like(t)
-                        else:
-                            if args.ratio != "c_ratio":
-                                log_ratio = ratios.log_density_ratio_under_shift(
-                                    t=t,
-                                    delta=torch.full_like(t, d),
-                                    density_estimator=best_model.density_estimator,
-                                    z=z,
-                                    shift_type=D["shift_type"],
-                                )
-                            else:
-                                log_ratio = model.log_ratio(t, z, j)
-                            ratio = log_ratio.clamp(-10, 10).exp()
-                        if args.ratio_norm:
-                            ratio = ratio / ratio.mean()
-                        # ratio = 1
-                        if args.tr_reg:
-                            if args.tr == "discrete":
-                                eps = best_tr[j]
-                            elif args.tr == "vc":
-                                eps = best_tr(torch.full_like(t, d))
-                            if args.pert == "original":
-                                y_pert = y_hat + eps * ratio
-                            elif args.pert == "simple":
-                                y_pert = y_hat + eps
-                        else:
-                            y_pert = y_hat
-                        if args.poisson:
-                            y_hat = y_hat.clamp(-10, 10)
-                            y_pert = y_pert.clamp(-10, 10)
-                            L = (
-                                ratio * F.poisson_nll_loss(y_pert, y, reduction="none")
-                            ).mean()
-                            val_losses.append(L.item())
-                        else:
-                            val_losses.append(
-                                (ratio * (y_pert - y).pow(2)).mean().item()
-                            )
-                    val_loss = float(np.mean(val_losses))
-                    if val_loss < best_loss:
-                        best_model = deepcopy(model)
-                        best_model.eval()
-                        best_loss = val_loss
-                        best_iter = epoch
-                        best_tr = (
-                            deepcopy(targeted_regularizer)
-                            if args.tr == "vc"
-                            else targeted_regularizer.clone()
-                        )
-
-                elif args.val == "none":
-                    best_model = deepcopy(model)
-                    best_model.eval()
-                    best_iter = epoch
-
-                # obtain all evaluation metrics
-
-                if not args.silent:
-                    print("== Epoch: ", epoch, " ==")
-                    print("Metrics:")
-                    for k, vec in losses.items():
-                        print(f"  {k}: {np.mean(vec):.4f}")
-
-                # iptw estimates
-                df = pd.DataFrame({"delta": delta_list})
-                for part in ("train", "test"):
-                    M = train_matrix if part == "train" else test_matrix
-                    t, x, y = M[:, 0], M[:, 1:-1], M[:, -1]
-                    z = best_model.forward(t, x)["z"]
-                    srf = D["srf_" + part]
-                    df[part + "_truth"] = srf
-                    erf = D["erf_" + part]
-                    t_grid = D["t_grid"]
-                    # df[part + "_truth"] = erf
-
-                    # dictionaries for all kind of estimates
-                    ipw_estims = []
-                    ipw_errors = []
-                    aipw_estims = []
-                    aipw_errors = []
-                    # tmle_estims = []
-                    # tmle_errors = []
-                    tr_estims = []
-                    tr_errors = []
-                    plugin_estims = []
-                    plugin_errors = []
-                    erf_estims = []
-                    erf_errors = []
-
-                    shift_type = D["shift_type"]
-
-                    for j, (d, truth) in enumerate(zip(delta_list, srf)):
-                        if args.ratio != "c_ratio":
-                            log_ratio = ratios.log_density_ratio_under_shift(
-                                t=t,
-                                delta=torch.full_like(t, d),
-                                density_estimator=density_head,
-                                z=z,
-                                shift_type=shift_type,
-                            )
-                        else:
-                            log_ratio = model.log_ratio(t, z, j)
-                        ratio = log_ratio.clamp(-10, 10).exp()
-                        if args.ratio_norm:
-                            ratio = ratio / ratio.mean()
-                        estim = (ratio * y).mean().item()
-                        error = (estim - truth).item()
-                        ipw_estims.append(estim)
-                        ipw_errors.append(error)
-
-                        # A-IPTW estimates
-                        t_delta = ratios.shift(t, d, shift_type)
-                        y_delta = best_model(t_delta, x)["predicted_outcome"]
-                        if args.tr == "discrete":
-                            eps = best_tr[j]
-                        elif args.tr == "vc":
-                            eps = best_tr(torch.full_like(t, d))
-                        if args.pert == "original":
-                            y_pert = y_hat + eps * ratio
-                            y_pert_delta = y_delta + eps * ratio
-                        elif args.pert == "simple":
-                            y_pert = y_hat + eps
-                            y_pert_delta = y_delta + eps
-                        # y_hat = best_model(t, x)["predicted_outcome"]
-                        if args.poisson:
-                            y_delta = y_delta.clamp(-10, 10)
-                            y_pert = torch.exp(y_pert)
-                            y_pert_delta = torch.exp(y_pert_delta)
-                            y_delta = torch.exp(y_delta)
-                        estim = (ratio * (y - y_pert)).mean() + y_pert_delta.mean()
-                        error = estim - truth
-                        aipw_estims.append(estim.item())
-                        aipw_errors.append(error.item())
-
-                        # Targeted Regularization
-                        estim = y_pert_delta.mean()
-                        error = estim - truth
-                        tr_estims.append(estim.item())
-                        tr_errors.append(error.item())
-
-                        # Plugin
-                        estim = y_delta.mean()
-                        error = estim - truth
-                        plugin_estims.append(estim.item())
-                        plugin_errors.append(error.item())
-
-                        # erf_estim, find the value of each shifted treatment in the erf table
-                        t_grid_idx = (
-                            (t_delta[:, None] < t_grid[None]).long().argmax(dim=1)
-                        )
-                        erf_estim = erf[t_grid_idx].mean()
-                        error = erf_estim - truth
-                        erf_estims.append(erf_estim.item())
-                        erf_errors.append(error.item())
-
-                    # add estimation error as columns of result dataframe
-                    df[part + "_ipw_estim"] = ipw_estims
-                    df[part + "_ipw_error"] = ipw_errors
-                    df[part + "_aipw_estim"] = aipw_estims
-                    df[part + "_aipw_error"] = aipw_errors
-                    df[part + "_tr_estim"] = tr_estims
-                    df[part + "_tr_error"] = tr_errors
-                    df[part + "_plugin_estim"] = plugin_estims
-                    df[part + "_plugin_error"] = plugin_errors
-                    df[part + "_erf_estim"] = erf_estims
-                    df[part + "_erf_error"] = erf_errors
-
-                    # save metrics #TODO: this is only doing test, must upate to use df
-                    # for computation
-                    # TODO, separate test and train metrics
-                    metrics = {k: float(np.mean(v)) for k, v in losses.items()}
-                    # metrics["ipw_curve_error"] = float(
-                    #     np.square(ipw_errors).mean() ** 0.5
-                    # )
-                    metrics["ipw_curve_rmse"] = float(
-                        np.square(ipw_errors).mean() ** 0.5
-                    )
-                    metrics["aipw_curve_rmse"] = float(
-                        np.square(aipw_errors).mean() ** 0.5
-                    )
-                    metrics["tr_curve_rmse"] = float(np.square(tr_errors).mean() ** 0.5)
-                    metrics["plugin_curve_rmse"] = float(
-                        np.square(plugin_errors).mean() ** 0.5
-                    )
-                    metrics["erf_curve_rmse"] = float(
-                        np.square(erf_errors).mean() ** 0.5
-                    )
-                    metrics["ipw_bias"] = float(np.mean(ipw_errors))
-                    metrics["aipw_curve_bias"] = float(np.mean(aipw_errors))
-                    metrics["tr_curve_bias"] = float(np.mean(aipw_errors))
-                    metrics["pluglin_curve_bias"] = float(np.mean(aipw_errors))
-                    metrics["erf_curve_bias"] = float(np.mean(erf_errors))
-                    metrics_path = (
-                        f"{args.rdir}/{args.dataset}/{edir}/metrics_{part}.yaml"
-                    )
-                    metrics["last_saved_epoch"] = epoch
-                    metrics["best_iter"] = best_iter
-                    metrics["best_val"] = best_loss
-                    with open(metrics_path, "w") as io:
-                        yaml.safe_dump(metrics, io)
-
-                    if not args.silent:
-                        print(f"SRF {part}:")
-                        # print(f"  ipw curve: {metrics['ipw_curve_error']:.4f}")
-                        print(f"  aipw curve: {metrics['aipw_curve_rmse']:.4f}")
-                        print(f"  tr curve: {metrics['tr_curve_rmse']:.4f}")
-
-                # save estimated curve dataset
-                results_path = f"{args.rdir}/{args.dataset}/{edir}/curve.csv"
-                df.round(4).to_csv(results_path, index=False)
->>>>>>> bc927d98
-
-    # get dataset size and confounder dimension
-    n, covar_dim = D.train_matrix.shape[0], D.train_matrix.shape[1] - 2
 
     # set weight of targeted regularization
-    args.tr_loss_weight = 5 * n ** (-0.5)
+    tr_loss_weight = 5 * data_module.n_train ** (-0.5)
 
     # make model
     model = Tresnet(
-        in_dim=covar_dim,
+        in_dim=data_module.n_covariates,
         hidden_dim=args.hidden_dim,
         shift_values=shift_values,
-        shift_type=D.shift_type,
+        shift_type=D["shift_type"],
         outcome_head=(not args.no_outcome),
         outcome_spline_degree=2,
         outcome_spline_knots=[0.33, 0.66],
-        outcome_type=args.outcome_type,
+        outcome_type=args.backbone,
         outcome_family=args.loss_family,
         ratio_head=(not args.no_ratio),
         ratio_spline_degree=2,
         ratio_spline_knots=[0.33, 0.66],
         ratio_label_smoothing=args.label_smoothing,
         ratio_grid_size=args.density_grid_size,
+        ratio_type=args.ratio_type,
+        ratio_loss_weight=1.0,
+        tr=args.tr,
+        tr_loss_weight=tr_loss_weight,
+        tr_use_clever=args.use_clever,
+        tr_param_type=args.tr_type,
+        tr_spline_degree=2,
+        tr_spline_knots=[0.33, 0.66],
+        tr_weight_norm=args.tr_weight_norm,
+        act=nn.SiLU,
+        opt_lr=args.lr,
+        opt_weight_decay=args.weight_decay,
+        opt_optimizer=args.optimizer,
     )
 
-<<<<<<< HEAD
     trainer = pl.Trainer(
-        device="cuda" if torch.cuda.is_available() else "cpu", max_epochs=args.n_epochs
+        accelerator="cuda" if torch.cuda.is_available() else "cpu",
+        max_epochs=args.n_epochs,
+        gradient_clip_val=1.0,
     )
-=======
-                # plot curves
-                _, ax = plt.subplots(1, 2, figsize=(6, 3))
-                ax[0].plot(
-                    df.delta, df.train_truth, label="truth (train)", c="black", ls="--"
-                )
-                ax[0].plot(
-                    df.delta,
-                    df.train_tr_estim,
-                    label="tresnet",
-                )
-                ax[0].plot(
-                    df.delta,
-                    df.train_aipw_estim,
-                    label="aipw",
-                )
-                ax[1].plot(
-                    df.delta, df.test_truth, label="truth (test)", c="black", ls="--"
-                )
-                ax[1].plot(df.delta, df.test_tr_estim, label="tresnet")
-                ax[1].plot(df.delta, df.test_aipw_estim, label="aipw")
-                fig_path = f"{args.rdir}/{args.dataset}/{edir}/fig.png"
-                ax[0].legend()
-                ax[1].legend()
-                plt.savefig(fig_path)
-                plt.close()
-            model.train()
->>>>>>> bc927d98
+    trainer.fit(model, data_module)
 
 
 if __name__ == "__main__":
@@ -667,113 +79,30 @@
     parser.add_argument("--hidden_dim", default=50, type=int)
     parser.add_argument("--no_outcome", default=False, action="store_true")
     parser.add_argument("--no_ratio", default=False, action="store_true")
-    parser.add_argument("--num_shifts", default=25, type=int)
+    parser.add_argument("--num_shifts", default=10, type=int)
+    backbones = ("vc", "causal_mlp", "dr")
+    parser.add_argument("--backbone", default="vc", type=str, choices=backbones)
+    loss_families = ("gaussian", "poisson", "bernoulli")
     parser.add_argument(
-        "--outcome_type", default="vc", type=str, choices=("vc", "mlp", "dr")
+        "--loss_family", default="gaussian", type=str, choices=loss_families
     )
-    parser.add_argument(
-        "--loss_family",
-        default="gaussian",
-        type=str,
-        choices=("gaussian", "poisson", "bernoulli"),
-    )
-<<<<<<< HEAD
-
-    # parser.add_argument(
-    #     "--pert", default="simple", type=str, choices=("original", "simple")
-    # )
-    # parser.add_argument("--detach_ratio", default=False, action="store_true")
-    # parser.add_argument("--rdir", default="results", type=str)
-    # parser.add_argument("--edir", default=None, type=str)
-    # parser.add_argument("--opt", default="sgd", type=str, choices=("adam", "sgd"))
-    # parser.add_argument(
-    #     "--val", default="none", type=str, choices=("is", "val", "none")
-    # )
-    # parser.add_argument("--n_train", default=500, type=int)
-    # parser.add_argument("--n_test", default=200, type=int)
+    ratio_types = ("ps", "hybrid", "classifier")
+    parser.add_argument("--ratio_type", default="ps", type=str, choices=ratio_types)
+    parser.add_argument("--label_smoothing", default=0.1, type=float)
+    parser.add_argument("--tr", default=False, action="store_true")
     parser.add_argument("--n_epochs", default=2000, type=int)
-    # parser.add_argument("--batch_size", default=4000, type=int)
-    # parser.add_argument("--eval_every", default=100, type=int)
-    # parser.add_argument("--wd", default=1e-3, type=float)
-    # parser.add_argument("--lr", default=1e-4, type=float)
-    # parser.add_argument("--ls", default=0.1, type=float)
-
-    # parser.add_argument("--beta", default=0.1, type=float)
-    # parser.add_argument("--noise", default=0.1, type=float)  # it is 0.5 in vcnet paper
-    # parser.add_argument("--silent", default=False, action="store_true")
-    # parser.add_argument("--ratio_norm", default=True, action="store_true")
-    # parser.add_argument("--dropout", default=0.2, type=float)
-
-    # # regularizations availables
-    # parser.add_argument(
-    #     "--ratio", default="erm", type=str, choices=("erm", "gps_ratio", "c_ratio")
-    # )
-    # parser.add_argument("--var_reg", default=False, action="store_true")
-    # parser.add_argument("--outcome_only", default=False, action="store_true")
-    # parser.add_argument("--ratio_only", default=False, action="store_true")
-    # parser.add_argument("--ratio_reg", default=False, action="store_true")
-    # parser.add_argument("--combo_reg", default=False, action="store_true")
-    # parser.add_argument("--pos_reg", default=False, action="store_true")
-    # parser.add_argument("--pos_reg_tr", default=False, action="store_true")
-    # parser.add_argument("--tr_reg", default=False, action="store_true")
-    # parser.add_argument("--poisson", default=False, action="store_true")
-    # parser.add_argument("--count", default=False, action="store_true")
-    # parser.add_argument(
-    #     "--backbone", default="vcnet", choices=("vcnet", "drnet", "mlp")
-    # )
-    # parser.add_argument("--target", type=str, default="si", choices=("si", "erf"))
-    # parser.add_argument("--tr", default="discrete", choices=("discrete", "vc"))
-    # parser.add_argument("--fit_ratio_scale", default=False, action="store_true")
-    # parser.add_argument("--reg_multiscale", default=False, action="store_true")
+    parser.add_argument("--use_clever", default=False, action="store_true")
+    tr_types = ("discrete", "spline")
+    parser.add_argument("--tr_type", default="discrete", type=str, choices=tr_types)
+    parser.add_argument("--tr_weight_norm", default=False, action="store_true")
+    parser.add_argument("--lr", default=1e-3, type=float)
+    parser.add_argument("--weight_decay", default=1e-3, type=float)
+    optimizers = ("adam", "sgd")
+    parser.add_argument("--optimizer", default="adam", type=str, choices=optimizers)
+    parser.add_argument("--batch_size", default=5000, type=int)
+    parser.add_argument("--obs_noise", type=float, default=0.5)
+    parser.add_argument("--num_workers", default=0, type=int)
 
     args = parser.parse_args()
-    pl.seed_everything(123 * args.seed)
 
-=======
-    parser.add_argument("--detach_ratio", default=False, action="store_true")
-    parser.add_argument("--rdir", default="results", type=str)
-    parser.add_argument("--edir", default=None, type=str)
-    parser.add_argument("--opt", default="sgd", type=str, choices=("adam", "sgd"))
-    parser.add_argument(
-        "--val", default="none", type=str, choices=("is", "val", "none")
-    )
-    parser.add_argument("--n_train", default=500, type=int)
-    parser.add_argument("--n_test", default=200, type=int)
-    parser.add_argument("--n_epochs", default=2000, type=int)
-    parser.add_argument("--batch_size", default=4000, type=int)
-    parser.add_argument("--eval_every", default=100, type=int)
-    parser.add_argument("--wd", default=1e-3, type=float)
-    parser.add_argument("--lr", default=1e-4, type=float)
-    parser.add_argument("--ls", default=0.1, type=float)
-
-    parser.add_argument("--beta", default=0.1, type=float)
-    parser.add_argument("--noise", default=0.1, type=float)  # it is 0.5 in vcnet paper
-    parser.add_argument("--silent", default=False, action="store_true")
-    parser.add_argument("--ratio_norm", default=True, action="store_true")
-    parser.add_argument("--dropout", default=0.2, type=float)
-
-    # regularizations availables
-    parser.add_argument(
-        "--ratio", default="erm", type=str, choices=("erm", "gps_ratio", "c_ratio")
-    )
-    parser.add_argument("--var_reg", default=False, action="store_true")
-    parser.add_argument("--outcome_only", default=False, action="store_true")
-    parser.add_argument("--ratio_only", default=False, action="store_true")
-    parser.add_argument("--ratio_reg", default=False, action="store_true")
-    parser.add_argument("--combo_reg", default=False, action="store_true")
-    parser.add_argument("--pos_reg", default=False, action="store_true")
-    parser.add_argument("--pos_reg_tr", default=False, action="store_true")
-    parser.add_argument("--tr_reg", default=False, action="store_true")
-    parser.add_argument("--poisson", default=False, action="store_true")
-    parser.add_argument("--count", default=False, action="store_true")
-    parser.add_argument(
-        "--backbone", default="vcnet", choices=("vcnet", "drnet", "mlp")
-    )
-    parser.add_argument("--target", type=str, default="si", choices=("si", "erf"))
-    parser.add_argument("--tr", default="discrete", choices=("discrete", "vc"))
-    parser.add_argument("--fit_ratio_scale", default=False, action="store_true")
-    parser.add_argument("--reg_multiscale", default=False, action="store_true")
-
-    args = parser.parse_args()
->>>>>>> bc927d98
     main(args)