from abc import abstractmethod
import random
from typing import Callable, Any

from torch import Tensor
import pytorch_lightning as pl
from sklearn.model_selection import train_test_split
import torch

from tresnet.shifts import Shift
from tresnet import glms


class TresnetDataModule(pl.LightningDataModule):
    def __init__(
        self,
        shift_values: Tensor,
        shift: Shift,
        family: glms.GLMFamily = glms.Gaussian(),
        batch_size: int | None = None,
        num_workers: int | None = None,
        shuffle_batches: bool = False,
        normalize_covariates: bool = True,
        normalize_outcome: bool = True,
<<<<<<< HEAD
        noise_scale: float = 0.1,
        outcome_scale: float = 1.0,  # used only for gaussian
=======
        noise_scale: float = 0.5,
>>>>>>> d24cf0d2
        data_opts: dict = {},
        sampler_opts: dict = {},
    ) -> None:
        super().__init__()
        self.family = family
        self.sampler_opts = sampler_opts
        self.data_opts = data_opts  # not used but accessible in prepare_data
        self.batch_size = batch_size
        self.num_workers = num_workers
        self.shift = shift
        self.shift_values = shift_values
        self.normalize_covariates = normalize_covariates
        self.normalize_outcome = normalize_outcome
        self.noise_scale = noise_scale
        self.outcome_scale = outcome_scale
        self.shuffle_batches = shuffle_batches
        
        self.treatment = None  # load_data must implement
        self.covariates = None  # load_data must implement

        self.load_data()
        self.gen_split_train_val()
        self.generate_outcome_and_counterfactuals()


    @abstractmethod
    def linear_predictor(
        self, counterfactual_treatment: Tensor | None = None
    ) -> Tensor:
        """Linear predictor to sample the outcome.

        It takes an optional argument to evaluate the treatment in a counter"""
        pass

    @abstractmethod
    def load_data(self):
        pass

    def generate_outcome_and_counterfactuals(self):
        t = self.treatment
        covariates = self.covariates

        # make all shifts
        shifted = [self.shift(t, s) for s in self.shift_values]
        self.shifted_treatments = torch.stack(shifted)

        # compute linear predictors and sample outcome
        # generated_seed will be used for counterfactuals to ensure
        # exogenous noise is the same in a counterfactual curve
        lp = self.linear_predictor(covariates, t)
<<<<<<< HEAD
        if self.normalize_outcome:  # in (-5, 5)
            lp_min = lp.min()
            lp_max = lp.max()
            lp = 10 * (lp - lp_min) / (lp_max - lp_min) - 5
            if isinstance(self.family, glms.Gaussian):
                lp = lp * self.outcome_scale
=======
        if self.normalize_outcome:
            lp_min, lp_max = lp.min(), lp.max()
            if isinstance(self.family, glms.Bernoulli):
                m, M = -10, 10
            elif isinstance(self.family, glms.Gaussian):
                m, M = -100, 100
            elif isinstance(self.family, glms.Poisson):
                m, M = 0, 10
            else:
                raise ValueError(f"Unknown family {self.family}")
            lp = m + (M - m) * ((lp - lp_min) / (lp_max - lp_min))
>>>>>>> d24cf0d2

        generator_seed = random.randint(0, 2**32 - 1)
        sampler = self.family.sample_from_linear_predictor
        self.outcome = sampler(lp, seed=generator_seed, **self.sampler_opts)

        # counterfactuals
        lp_shifted = [self.linear_predictor(covariates, s) for s in shifted]
        if self.normalize_outcome:
<<<<<<< HEAD
            lp_shifted = [10 * (L - lp_min) / (lp_max - lp_min) - 5 for L in lp_shifted]
            if isinstance(self.family, glms.Gaussian):
                lp_shifted = [L * self.outcome_scale for L in lp_shifted]
=======
            lp_shifted = [
                m + (M - m) * ((lp - lp_min) / (lp_max - lp_min)) for lp in lp_shifted
            ]
>>>>>>> d24cf0d2

        counterfacutals = [
            sampler(mu, seed=generator_seed, **self.sampler_opts) for mu in lp_shifted
        ]
        self.counterfactuals = torch.stack(counterfacutals, dim=1)

        self.train_srf = self.counterfactuals[self.train_ix].mean(dim=0)
        self.val_srf = self.counterfactuals[self.val_ix].mean(dim=0)
        self.srf = self.counterfactuals.mean(dim=0)

        covariates = self.covariates

        if self.normalize_covariates:
            x = self.covariates[self.train_ix]
            mu, sig = x.mean(dim=0, keepdim=True), x.std(dim=0, keepdim=True)
            sig[sig == 0] = 1
            covariates = (self.covariates - mu) / sig

        self.data_train = dict(
            treatment=self.treatment[self.train_ix],
            shifted_treatment=self.shifted_treatments[:, self.train_ix],
            outcome=self.outcome[self.train_ix],
            covariates=covariates[self.train_ix],
            counterfactuals=self.counterfactuals[self.train_ix, :],
        )
        self.data_val = dict(
            treatment=self.treatment[self.val_ix],
            shifted_treatment=self.shifted_treatments[:, self.val_ix],
            outcome=self.outcome[self.val_ix],
            covariates=covariates[self.val_ix],
            counterfactuals=self.counterfactuals[self.val_ix, :],
        )

    def train_dataloader(self):
        treatment = self.data_train["treatment"]
        covariates = self.data_train["covariates"]
        outcome = self.data_train["outcome"]
        batch_size = (
            self.batch_size if self.batch_size is not None else covariates.shape[0]
        )
        return torch.utils.data.DataLoader(
            torch.utils.data.TensorDataset(treatment, covariates, outcome),
            batch_size=batch_size,
            num_workers=self.num_workers,
            pin_memory=True,
            persistent_workers=False if self.num_workers == 0 else True,
            shuffle=self.shuffle_batches,
        )

    def val_dataloader(self):
        treatment = self.data_val["treatment"]
        covariates = self.data_val["covariates"]
        outcome = self.data_val["outcome"]
        batch_size = (
            self.batch_size if self.batch_size is not None else covariates.shape[0]
        )
        return torch.utils.data.DataLoader(
            torch.utils.data.TensorDataset(treatment, covariates, outcome),
            batch_size=batch_size,
            num_workers=self.num_workers,
            pin_memory=True,
            persistent_workers=False if self.num_workers == 0 else True,
            shuffle=False,
        )

    def gen_split_train_val(self) -> None:
        n = self.treatment.shape[0]
        train_ix, test_ix = train_test_split(torch.arange(n), test_size=0.2)
        self.train_ix = train_ix
        self.val_ix = test_ix<|MERGE_RESOLUTION|>--- conflicted
+++ resolved
@@ -22,12 +22,8 @@
         shuffle_batches: bool = False,
         normalize_covariates: bool = True,
         normalize_outcome: bool = True,
-<<<<<<< HEAD
         noise_scale: float = 0.1,
         outcome_scale: float = 1.0,  # used only for gaussian
-=======
-        noise_scale: float = 0.5,
->>>>>>> d24cf0d2
         data_opts: dict = {},
         sampler_opts: dict = {},
     ) -> None:
@@ -78,14 +74,6 @@
         # generated_seed will be used for counterfactuals to ensure
         # exogenous noise is the same in a counterfactual curve
         lp = self.linear_predictor(covariates, t)
-<<<<<<< HEAD
-        if self.normalize_outcome:  # in (-5, 5)
-            lp_min = lp.min()
-            lp_max = lp.max()
-            lp = 10 * (lp - lp_min) / (lp_max - lp_min) - 5
-            if isinstance(self.family, glms.Gaussian):
-                lp = lp * self.outcome_scale
-=======
         if self.normalize_outcome:
             lp_min, lp_max = lp.min(), lp.max()
             if isinstance(self.family, glms.Bernoulli):
@@ -97,7 +85,8 @@
             else:
                 raise ValueError(f"Unknown family {self.family}")
             lp = m + (M - m) * ((lp - lp_min) / (lp_max - lp_min))
->>>>>>> d24cf0d2
+            if isinstance(self.family, glms.Gaussian):
+                lp = lp * self.outcome_scale
 
         generator_seed = random.randint(0, 2**32 - 1)
         sampler = self.family.sample_from_linear_predictor
@@ -106,15 +95,9 @@
         # counterfactuals
         lp_shifted = [self.linear_predictor(covariates, s) for s in shifted]
         if self.normalize_outcome:
-<<<<<<< HEAD
-            lp_shifted = [10 * (L - lp_min) / (lp_max - lp_min) - 5 for L in lp_shifted]
+            lp_shifted = [m + (M - m) * ((lp - lp_min) / (lp_max - lp_min)) for lp in lp_shifted]
             if isinstance(self.family, glms.Gaussian):
                 lp_shifted = [L * self.outcome_scale for L in lp_shifted]
-=======
-            lp_shifted = [
-                m + (M - m) * ((lp - lp_min) / (lp_max - lp_min)) for lp in lp_shifted
-            ]
->>>>>>> d24cf0d2
 
         counterfacutals = [
             sampler(mu, seed=generator_seed, **self.sampler_opts) for mu in lp_shifted
